<!DOCTYPE html>
<!--
  ~ Copyright (c) 2012, Inversoft Inc., All Rights Reserved
  ~
  ~ Licensed under the Apache License, Version 2.0 (the "License");
  ~ you may not use this file except in compliance with the License.
  ~ You may obtain a copy of the License at
  ~
  ~   http://www.apache.org/licenses/LICENSE-2.0
  ~
  ~ Unless required by applicable law or agreed to in writing,
  ~ software distributed under the License is distributed on an
  ~ "AS IS" BASIS, WITHOUT WARRANTIES OR CONDITIONS OF ANY KIND,
  ~ either express or implied. See the License for the specific
  ~ language governing permissions and limitations under the License.
  -->

<html>
  <head>
    <meta http-equiv="content-type" content="text/html; charset=utf-8">
    <title>Prime Tests</title>
    <script type="text/javascript" src="../js/buster-test.js"></script>
    <script type="text/javascript" src="../../main/js/sizzle/sizzle.js"></script>
    <script type="text/javascript" src="../../main/js/ajax.js"></script>
    <script type="text/javascript" src="../../main/js/browser.js"></script>
    <script type="text/javascript" src="../../main/js/dom.js"></script>
    <script type="text/javascript" src="../../main/js/effects.js"></script>
    <script type="text/javascript" src="../../main/js/utils.js"></script>
    <script type="text/javascript">
      var documentReadyCount = 0;
      Prime.Dom.onDocumentReady(function() {
        documentReadyCount++;
      });

      var DocumentReadyClass = function() {
        this.count = 0;
      };
      DocumentReadyClass.prototype = {
        documentReady: function() {
          this.count++;
        }
      };
      var drc = new DocumentReadyClass();
      Prime.Dom.onDocumentReady(drc.documentReady, drc);
    </script>
    <script type="text/javascript" src="../js/mock.js"></script>
<<<<<<< HEAD
    <!--<script type="text/javascript" src="../js/ajax-test.js"></script>-->
    <script type="text/javascript" src="../js/dom-test.js"></script>
    <!--<script type="text/javascript" src="../js/utils-test.js"></script>-->
=======
    <script type="text/javascript" src="../js/ajax-test.js"></script>
    <script type="text/javascript" src="../js/browser-test.js"></script>
    <script type="text/javascript" src="../js/dom-test.js"></script>
    <script type="text/javascript" src="../js/effects-test.js"></script>
    <script type="text/javascript" src="../js/utils-test.js"></script>
>>>>>>> bde09133
    <style>
      #showCSSBlock, #showCSSInline, .hidden {
        display: none;
      }
    </style>
  </head>
  <body>
    <!-- This is the only section that uses p tags so we can test selecting by tagname -->
    <div id="query">
      <p id="queryOne" class="test">
      </p>
      <p id="queryTwo" class="test">
      </p>
      <p id="queryThree" class="test">
      </p>
    </div>

    <div id="insertSingle">
      <div id="insertSingleElement">
      </div>
    </div>

    <div id="insertMultiple">
      <div id="insertMultipleOne">
      </div>
      <div id="insertMultipleTwo">
      </div>
      <div id="insertMultipleThree">
      </div>
    </div>

    <div id="insertBeforeExisting">
      <div id="insertBefore"></div>
      <div id="insertBeforeMove"></div>
    </div>

    <div id="insertAfterExisting">
      <div id="insertAfterMove"></div>
      <div id="insertAfter"></div>
    </div>

    <div id="appendExistingTarget"></div>

    <div id="appendExisting"></div>

    <div id="html">
    </div>

    <div id="htmlByElement"></div>

    <span id="htmlByElementTarget" style="display:none">By Element Target</span>

    <div id="event">
    </div>

    <div id="classEmpty">
    </div>

    <div id="classSingleExisting" class="existing">
    </div>

    <div id="classMultipleExisting" class="existing1 existing2 existing3">
    </div>

    <div id="hasClassEmpty">
    </div>

    <div id="hasClassSingleExisting" class="existing">
    </div>

    <div id="hasClassMultipleExisting" class="existing1 existing2 existing3">
    </div>

    <div id="hide">
    </div>

    <div id="show" style="display: none">
    </div>

    <div id="style" style="text-align: center">
    </div>

    <div id="set-attributes">
    </div>

    <div id="set-styles" style="text-align:left;width:90%">
    </div>

    <div id="showCSSBlock">
    </div>

    <span id="showCSSInline">
    </span>

    <div id="attributes" attr1="value1" attr2="value2">
    </div>

<<<<<<< HEAD
    <div class="ancestor">
      <div id="parent">
        <p id="child">foo</p>
      </div>
    </div>

    <div>
      <span id="templateInsertBefore"></span>
    </div>

    <div>
      <span id="templateInsertBeforeMultiple"></span>
    </div>

    <div>
      <span id="templateInsertAfter"></span>
    </div>

    <div>
      <span id="templateInsertBeforeAfter"></span>
    </div>

    <form action="/foo" method="POST">
      <input type="text" name="foo" id="foo" tabindex="1"/>
      <input type="text" name="bar" id="bar" tabindex="2"/>
      <select name="baz" id="baz" tabindex="3">
        <option>1</option>
        <option>2</option>
        <option>3</option>
      </select>
    </form>

=======
    <div id="fade">
    </div>

    <div id="fadeContext">
    </div>

    <div id="appear" style="display: none">
    </div>

    <div id="appearContext" style="display: none">
    </div>

    <div id="appearCSS" class="hidden">
    </div>

    <span id="appearContextCSS" class="hidden">
    </span>
>>>>>>> bde09133
  </body>
</html><|MERGE_RESOLUTION|>--- conflicted
+++ resolved
@@ -44,17 +44,11 @@
       Prime.Dom.onDocumentReady(drc.documentReady, drc);
     </script>
     <script type="text/javascript" src="../js/mock.js"></script>
-<<<<<<< HEAD
-    <!--<script type="text/javascript" src="../js/ajax-test.js"></script>-->
-    <script type="text/javascript" src="../js/dom-test.js"></script>
-    <!--<script type="text/javascript" src="../js/utils-test.js"></script>-->
-=======
     <script type="text/javascript" src="../js/ajax-test.js"></script>
     <script type="text/javascript" src="../js/browser-test.js"></script>
     <script type="text/javascript" src="../js/dom-test.js"></script>
     <script type="text/javascript" src="../js/effects-test.js"></script>
     <script type="text/javascript" src="../js/utils-test.js"></script>
->>>>>>> bde09133
     <style>
       #showCSSBlock, #showCSSInline, .hidden {
         display: none;
@@ -152,7 +146,6 @@
     <div id="attributes" attr1="value1" attr2="value2">
     </div>
 
-<<<<<<< HEAD
     <div class="ancestor">
       <div id="parent">
         <p id="child">foo</p>
@@ -175,17 +168,6 @@
       <span id="templateInsertBeforeAfter"></span>
     </div>
 
-    <form action="/foo" method="POST">
-      <input type="text" name="foo" id="foo" tabindex="1"/>
-      <input type="text" name="bar" id="bar" tabindex="2"/>
-      <select name="baz" id="baz" tabindex="3">
-        <option>1</option>
-        <option>2</option>
-        <option>3</option>
-      </select>
-    </form>
-
-=======
     <div id="fade">
     </div>
 
@@ -203,6 +185,5 @@
 
     <span id="appearContextCSS" class="hidden">
     </span>
->>>>>>> bde09133
   </body>
 </html>